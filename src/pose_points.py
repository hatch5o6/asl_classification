--- conflicted
+++ resolved
@@ -108,7 +108,6 @@
     # Stack all frames into a single numpy array
     all_frames_np = np.stack(all_frames)
     np.save(output_npy_path, all_frames_np)
-<<<<<<< HEAD
     print(f"Saved numpy: {output_npy_path}")
 
 if args.mode == 'display':
@@ -129,7 +128,6 @@
                 process_video_extract_landmarks(input_path, output_npy_path)
                 print(f"Completed: {filename}")
     print("All processing complete.")
-=======
     print(f"✓ Saved: {output_npy_path}")
     return output_npy_path
 
@@ -321,5 +319,4 @@
         else:
             print(f"Successfully processed: {len(completed)}")
         print(f"Failed: {len(tasks) - len(completed)}")
-        print(f"\nOutput folder: {args.output_path}")
->>>>>>> b7e5e368
+        print(f"\nOutput folder: {args.output_path}")